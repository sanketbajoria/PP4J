--- conflicted
+++ resolved
@@ -8,13 +8,8 @@
         token:
             secure: $SONAR_TOKEN
 install: true
-<<<<<<< HEAD
-script:
 	- chmod 775 /home/travis/build/ViktorC/PSPPool/target/test-classes/net/viktorc/pspp/linux/test
 	- mvn clean install jacoco:report coveralls:report sonar:sonar
-=======
-script: mvn clean install sonar:sonar
->>>>>>> 86a13a8c
 cache:
     directories:
         - $HOME/.m2
